<?xml version="1.0" encoding="UTF-8"?>
<module type="PYTHON_MODULE" version="4">
  <component name="NewModuleRootManager">
    <content url="file://$MODULE_DIR$" />
<<<<<<< HEAD
    <orderEntry type="inheritedJdk" />
=======
    <orderEntry type="jdk" jdkName="Python 3.13" jdkType="Python SDK" />
>>>>>>> 140e11b1
    <orderEntry type="sourceFolder" forTests="false" />
  </component>
</module><|MERGE_RESOLUTION|>--- conflicted
+++ resolved
@@ -2,11 +2,7 @@
 <module type="PYTHON_MODULE" version="4">
   <component name="NewModuleRootManager">
     <content url="file://$MODULE_DIR$" />
-<<<<<<< HEAD
-    <orderEntry type="inheritedJdk" />
-=======
     <orderEntry type="jdk" jdkName="Python 3.13" jdkType="Python SDK" />
->>>>>>> 140e11b1
     <orderEntry type="sourceFolder" forTests="false" />
   </component>
 </module>